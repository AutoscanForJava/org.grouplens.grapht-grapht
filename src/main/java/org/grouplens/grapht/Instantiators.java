/*
 * Grapht, an open source dependency injector.
 * Copyright 2010-2012 Regents of the University of Minnesota and contributors
 *
 * This program is free software; you can redistribute it and/or modify
 * it under the terms of the GNU Lesser General Public License as
 * published by the Free Software Foundation; either version 2.1 of the
 * License, or (at your option) any later version.
 *
 * This program is distributed in the hope that it will be useful, but WITHOUT
 * ANY WARRANTY; without even the implied warranty of MERCHANTABILITY or FITNESS
 * FOR A PARTICULAR PURPOSE. See the GNU General Public License for more
 * details.
 *
 * You should have received a copy of the GNU General Public License along with
 * this program; if not, write to the Free Software Foundation, Inc., 51
 * Franklin Street, Fifth Floor, Boston, MA 02110-1301, USA.
 */
package org.grouplens.grapht;

import com.google.common.base.Preconditions;
import com.google.common.base.Throwables;
import org.grouplens.grapht.util.LogContext;
import org.grouplens.grapht.util.TypedProvider;
import org.grouplens.grapht.util.Types;
import javax.inject.Provider;
import org.slf4j.LoggerFactory;
import org.slf4j.Logger;
import org.grouplens.grapht.util.LogContext;

/**
 * Utilities and methods for building and working with {@link org.grouplens.grapht.Instantiator}s.
 *
 * @author <a href="http://www.grouplens.org">GroupLens Research</a>
 * @since 0.9
 */
public final class Instantiators {
<<<<<<< HEAD
    private static final Logger logger = LoggerFactory.getLogger(Instantiator.class);
=======
    private static final Logger logger = LoggerFactory.getLogger(Instantiators.class);
>>>>>>> c1809c08

    private Instantiators() {}

    /**
     * Create an instantiator that returns an instance.
     * @param inst The instance to return (must be non-null).
     * @return An instantiator that returns {@code inst}.
     */
    public static Instantiator ofInstance(Object inst) {
        Preconditions.checkNotNull(inst, "instance");
        return new InstanceInstantiator(inst);
    }

    /**
     * Create an instantiator that returns a null value.
     * @param type The type of null value to return.
     * @return An instantiator that returns {@code null}.
     */
    public static Instantiator ofNull(Class<?> type) {
        Preconditions.checkNotNull(type, "instance");
        return new InstanceInstantiator(null, type);
    }

    /**
     * Convert a providerInstantiator to an instantiator.  Any exception thrown by the provider - including a
     * runtime exception - is wrapped in an {@link ConstructionException}.
     * @param provider The providerInstantiator to wrap.
     * @return An instantiator wrapping {@code providerInstantiator}.
     */
    public static Instantiator ofProvider(Provider<?> provider) {
        Preconditions.checkNotNull(provider, "provider");
        return new ProviderInstantiator(ofInstance(provider));
    }

    /**
     * Flatten an instnatiator of providers into an instantiator of the provided type.  Any
     * exception thrown by the provider - including a runtime exception - is wrapped in an
     * {@link ConstructionException}.
     * @param pinst The providerInstantiator instantiator to wrap.
     * @return An instantiator wrapping {@code providerInstantiator}.
     */
    public static Instantiator ofProviderInstantiator(Instantiator pinst) {
        Preconditions.checkNotNull(pinst, "provider instantiator");
        Preconditions.checkArgument(Provider.class.isAssignableFrom(pinst.getType()),
                                    "instantiator is not of type Provider");

        return new ProviderInstantiator(pinst);
    }

    /**
     * Convert an instantiator to a provider.
     * @param instantiator The instantiator to convert.
     * @return A provider whose {@link javax.inject.Provider#get()} method invokes the instantiator.
     */
    public static Provider<?> toProvider(Instantiator instantiator) {
        // First try to unpack the instantiator
        if (instantiator instanceof ProviderInstantiator) {
                Instantiator itor = ((ProviderInstantiator) instantiator).providerInstantiator;
                if (itor instanceof InstanceInstantiator) {
                    return (Provider) ((InstanceInstantiator) itor).instance;
                }

        }
<<<<<<< HEAD

            // Otherwise, wrap it.
            return new InstantiatorProvider(instantiator);
=======
        // Otherwise, wrap it.

        return new InstantiatorProvider(instantiator);
>>>>>>> c1809c08
    }

    /**
     * Memoize an instantiator.
     * @param instantiator The instantiator to memoize.
     * @return An instantiator that memoizes {@code instantiator}.
     */
    public static Instantiator memoize(Instantiator instantiator) {
        Preconditions.checkNotNull(instantiator, "instantiator");
        return new MemoizingInstantiator(instantiator);
    }
    private static final class InstanceInstantiator implements Instantiator {
        private final Object instance;
        private final Class<?> type;

        public InstanceInstantiator(Object inst) {
            this(inst, (Class) inst.getClass());
        }

        public InstanceInstantiator(Object inst, Class<?> typ) {
            instance = inst;
            type = typ;
        }

        @Override
        public Object instantiate() throws ConstructionException {
            return instance;
        }

        @Override
        public Class getType() {
            return type;
        }
    }

    private static class ProviderInstantiator implements Instantiator {
        private final Instantiator providerInstantiator;
        public ProviderInstantiator(Instantiator prov) {
            providerInstantiator = prov;
        }

        @Override
        public Object instantiate() throws ConstructionException {
            Provider<?> provider = (Provider) providerInstantiator.instantiate();
            LogContext mdcContextProvider = LogContext.create();
<<<<<<< HEAD
            logger.trace("invoked provider",provider);
            try {
                mdcContextProvider.put("org.grouplens.grapht.currentProvide", provider.toString());
=======
            logger.trace("invoking provider {}",provider);
            try {
                mdcContextProvider.put("org.grouplens.grapht.currentProvider", provider.toString());
>>>>>>> c1809c08
                return provider.get();
            }
            catch (Throwable th) {
                throw new ConstructionException(getType(), "Error invoking provider " + providerInstantiator, th);
<<<<<<< HEAD

            }
            finally {
=======
            } finally {
>>>>>>> c1809c08
                mdcContextProvider.finish();
            }
        }
        @SuppressWarnings("unchecked")
        @Override
        public Class<?> getType() {
            return Types.getProvidedType(providerInstantiator.getType());
        }
    }


    private static class MemoizingInstantiator implements Instantiator {
        private final Instantiator delegate;
        private volatile boolean instantiated = false;
        private Object instance = null;
        private Throwable error = null;

        public MemoizingInstantiator(Instantiator inst) {
            delegate = inst;
        }

        @Override
        public Object instantiate() throws ConstructionException {
            if (!instantiated) {
                synchronized (this) {
                    if (!instantiated) {
                        try {
                            instance = delegate.instantiate();
                        } catch (Throwable th) {
                            error = th;
                        }
                        instantiated = true;
                    }
                }
            }

            if (error != null) {
                Throwables.propagateIfPossible(error, ConstructionException.class);
                // shouldn't happen, but hey.
                throw new RuntimeException("Unexpected instantiation exception", error);
            } else {
                return instance;
            }
        }

        @Override
        public Class getType() {
            return delegate.getType();
        }
    }

    private static class InstantiatorProvider implements TypedProvider {
        private final Instantiator instantiator;

        public InstantiatorProvider(Instantiator itor) {
            instantiator = itor;
        }

        @Override
        public Class<?> getProvidedType() {
            return instantiator.getType();
        }

        @Override
        public Object get() {
            try {
                logger.trace("invoking instantiator {}", instantiator);
                return getProvidedType().cast(instantiator.instantiate());
            } catch (ConstructionException ex) {
                throw new RuntimeException(ex);
            }
        }
    }

}<|MERGE_RESOLUTION|>--- conflicted
+++ resolved
@@ -35,11 +35,7 @@
  * @since 0.9
  */
 public final class Instantiators {
-<<<<<<< HEAD
-    private static final Logger logger = LoggerFactory.getLogger(Instantiator.class);
-=======
     private static final Logger logger = LoggerFactory.getLogger(Instantiators.class);
->>>>>>> c1809c08
 
     private Instantiators() {}
 
@@ -97,21 +93,14 @@
     public static Provider<?> toProvider(Instantiator instantiator) {
         // First try to unpack the instantiator
         if (instantiator instanceof ProviderInstantiator) {
-                Instantiator itor = ((ProviderInstantiator) instantiator).providerInstantiator;
-                if (itor instanceof InstanceInstantiator) {
-                    return (Provider) ((InstanceInstantiator) itor).instance;
-                }
-
-        }
-<<<<<<< HEAD
-
-            // Otherwise, wrap it.
-            return new InstantiatorProvider(instantiator);
-=======
+            Instantiator itor = ((ProviderInstantiator) instantiator).providerInstantiator;
+            if (itor instanceof InstanceInstantiator) {
+                return (Provider) ((InstanceInstantiator) itor).instance;
+            }
+        }
         // Otherwise, wrap it.
 
         return new InstantiatorProvider(instantiator);
->>>>>>> c1809c08
     }
 
     /**
@@ -157,26 +146,13 @@
         public Object instantiate() throws ConstructionException {
             Provider<?> provider = (Provider) providerInstantiator.instantiate();
             LogContext mdcContextProvider = LogContext.create();
-<<<<<<< HEAD
-            logger.trace("invoked provider",provider);
-            try {
-                mdcContextProvider.put("org.grouplens.grapht.currentProvide", provider.toString());
-=======
             logger.trace("invoking provider {}",provider);
             try {
                 mdcContextProvider.put("org.grouplens.grapht.currentProvider", provider.toString());
->>>>>>> c1809c08
                 return provider.get();
-            }
-            catch (Throwable th) {
+            } catch (Throwable th) {
                 throw new ConstructionException(getType(), "Error invoking provider " + providerInstantiator, th);
-<<<<<<< HEAD
-
-            }
-            finally {
-=======
             } finally {
->>>>>>> c1809c08
                 mdcContextProvider.finish();
             }
         }
