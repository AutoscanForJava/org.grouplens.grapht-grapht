/*
 * Grapht, an open source dependency injector.
 * Copyright 2010-2012 Regents of the University of Minnesota and contributors
 *
 * This program is free software; you can redistribute it and/or modify
 * it under the terms of the GNU Lesser General Public License as
 * published by the Free Software Foundation; either version 2.1 of the
 * License, or (at your option) any later version.
 *
 * This program is distributed in the hope that it will be useful, but WITHOUT
 * ANY WARRANTY; without even the implied warranty of MERCHANTABILITY or FITNESS
 * FOR A PARTICULAR PURPOSE. See the GNU General Public License for more
 * details.
 *
 * You should have received a copy of the GNU General Public License along with
 * this program; if not, write to the Free Software Foundation, Inc., 51
 * Franklin Street, Fifth Floor, Boston, MA 02110-1301, USA.
 */
package org.grouplens.grapht;

import java.lang.annotation.Annotation;

import org.grouplens.grapht.BindingFunctionBuilder.RuleSet;
import org.grouplens.grapht.solver.BindingFunction;
import org.grouplens.grapht.solver.DefaultDesireBindingFunction;
import org.grouplens.grapht.solver.DefaultInjector;
import org.grouplens.grapht.solver.ProviderBindingFunction;
import org.grouplens.grapht.spi.CachePolicy;
import org.grouplens.grapht.spi.reflect.ReflectionInjectSPI;

/**
 * <p>
 * InjectorBuilder is a Builder implementation that is capable of creating a
 * simple {@link Injector}. Additionally, it is root {@link Context} to make
 * configuring the built Injector as easy as possible. Injectors created by
 * InjectorBuilder instances memoize their created objects.
 * </p>
 * <p>
 * Internally, it uses an {@link InjectorConfigurationBuilder} to accumulate
 * bind rules, a {@link DefaultInjector} to resolve dependencies, and the
 * {@link ReflectionInjectSPI} to access dependency information.
 * 
 * @author Michael Ludwig <mludwig@cs.umn.edu>
 */
public class InjectorBuilder implements Context {
    private final BindingFunctionBuilder builder;
    private CachePolicy cachePolicy;
    private boolean enableProviderInjection;

    /**
     * Create a new InjectorBuilder that automatically applies the given Modules
     * via {@link #applyModule(Module)}. Additional Modules can be applied later
     * as well. Configuration via the {@link Context} interface is also possible
     * (and recommended if Modules aren't used) before calling {@link #build()}.
     * 
     * @param modules Any modules to apply immediately
     */
    public InjectorBuilder(Module... modules) {
        builder = new BindingFunctionBuilder();
        for (Module m: modules) {
            applyModule(m);
        }
        cachePolicy = CachePolicy.MEMOIZE;
        enableProviderInjection = false;
    }
    
    /**
     * Set the default cache policy used by injectors created by this builder.
     * 
     * @param policy The default policy
     * @return This builder
     * @throws NullPointerException if policy is null
     * @throws IllegalArgumentException if policy is NO_PREFERENCE
     */
    public InjectorBuilder setDefaultCachePolicy(CachePolicy policy) {
        if (policy.equals(CachePolicy.NO_PREFERENCE)) {
            throw new IllegalArgumentException("Cannot be NO_PREFERENCE");
        }
        
        cachePolicy = policy;
        return this;
    }
    
    /**
     * Set whether or not to enable provider injection support in the built
     * Injectors.
     * 
     * @param enable True if the injector should support "provider injection"
     * @return This builder
     */
    public InjectorBuilder setProviderInjectionEnabled(boolean enable) {
        enableProviderInjection = enable;
        return this;
    }
    
    @Override
    public <T> Binding<T> bind(Class<T> type) {
        return builder.getRootContext().bind(type);
    }
    
    @Override
    public void bind(Class<? extends Annotation> param, Object value) {
        builder.getRootContext().bind(param, value);
    }

    @Override
    public Context in(Class<?> type) {
        return builder.getRootContext().in(type);
    }

    @Override
    public Context in(Class<? extends Annotation> qualifier, Class<?> type) {
        return builder.getRootContext().in(qualifier, type);
    }
    
    @Override
    public Context in(Annotation annot, Class<?> type) {
        return builder.getRootContext().in(annot, type);
    }

    /**
     * Apply a module to the root context of this InjectorBuilder (i.e.
     * {@link Module#bind(Context)}).
     * 
     * @param module The module to apply
     * @return This InjectorBuilder
     */
    public InjectorBuilder applyModule(Module module) {
        builder.applyModule(module);
        return this;
    }

    public Injector build() {
<<<<<<< HEAD
        BindingFunction[] functions;
        if (enableProviderInjection) {
            functions = new BindingFunction[] { 
                builder.getFunction(RuleSet.EXPLICIT),
                builder.getFunction(RuleSet.INTERMEDIATE_TYPES),
                builder.getFunction(RuleSet.SUPER_TYPES),
                new ProviderBindingFunction(builder.getSPI()), // insert extra provider injection
                new DefaultDesireBindingFunction(builder.getSPI()) 
            };
        } else {
            functions = new BindingFunction[] { 
                builder.getFunction(RuleSet.EXPLICIT),
                builder.getFunction(RuleSet.INTERMEDIATE_TYPES),
                builder.getFunction(RuleSet.SUPER_TYPES),
                new DefaultDesireBindingFunction(builder.getSPI()) 
            };
        }
        
        return new DefaultInjector(builder.getSPI(), cachePolicy, 100, functions);
=======
        return new DefaultInjector(builder.getSPI(),
                                   cachePolicy,
                                   100,
                                   builder.build(RuleSet.EXPLICIT),
                                   builder.build(RuleSet.INTERMEDIATE_TYPES),
                                   builder.build(RuleSet.SUPER_TYPES),
                                   new DefaultDesireBindingFunction(builder.getSPI()));
>>>>>>> f2bd261d
    }
}<|MERGE_RESOLUTION|>--- conflicted
+++ resolved
@@ -131,34 +131,24 @@
     }
 
     public Injector build() {
-<<<<<<< HEAD
         BindingFunction[] functions;
         if (enableProviderInjection) {
             functions = new BindingFunction[] { 
-                builder.getFunction(RuleSet.EXPLICIT),
-                builder.getFunction(RuleSet.INTERMEDIATE_TYPES),
-                builder.getFunction(RuleSet.SUPER_TYPES),
+                builder.build(RuleSet.EXPLICIT),
+                builder.build(RuleSet.INTERMEDIATE_TYPES),
+                builder.build(RuleSet.SUPER_TYPES),
                 new ProviderBindingFunction(builder.getSPI()), // insert extra provider injection
                 new DefaultDesireBindingFunction(builder.getSPI()) 
             };
         } else {
             functions = new BindingFunction[] { 
-                builder.getFunction(RuleSet.EXPLICIT),
-                builder.getFunction(RuleSet.INTERMEDIATE_TYPES),
-                builder.getFunction(RuleSet.SUPER_TYPES),
+                builder.build(RuleSet.EXPLICIT),
+                builder.build(RuleSet.INTERMEDIATE_TYPES),
+                builder.build(RuleSet.SUPER_TYPES),
                 new DefaultDesireBindingFunction(builder.getSPI()) 
             };
         }
         
         return new DefaultInjector(builder.getSPI(), cachePolicy, 100, functions);
-=======
-        return new DefaultInjector(builder.getSPI(),
-                                   cachePolicy,
-                                   100,
-                                   builder.build(RuleSet.EXPLICIT),
-                                   builder.build(RuleSet.INTERMEDIATE_TYPES),
-                                   builder.build(RuleSet.SUPER_TYPES),
-                                   new DefaultDesireBindingFunction(builder.getSPI()));
->>>>>>> f2bd261d
     }
 }