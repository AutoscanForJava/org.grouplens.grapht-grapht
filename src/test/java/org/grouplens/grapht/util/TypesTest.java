--- conflicted
+++ resolved
@@ -76,19 +76,6 @@
         Types.erase(param);
     }
 
-<<<<<<< HEAD
-    @Test
-    public void testWriteInnerClass() throws IOException, ClassNotFoundException {
-        ByteArrayOutputStream out = new ByteArrayOutputStream();
-        ObjectOutput oo = new ObjectOutputStream(out);
-        Types.writeClass(oo, Inner.class);
-        oo.close();
-        byte[] bytes = out.toByteArray();
-        ByteArrayInputStream in = new ByteArrayInputStream(bytes);
-        ObjectInput oin = new ObjectInputStream(in);
-        Class<?> cls = Types.readClass(oin);
-        assertThat(cls, equalTo((Class) Inner.class));
-=======
     private void testProvidedType(Class<? extends Provider<?>> cls){
         Class<?> result = Types.getProvidedType(TestingProviders.SimpleProvider.class);
         assertThat(result, equalTo((Class) TestingProviders.Target.class));
@@ -181,7 +168,6 @@
         } catch (IllegalArgumentException e) {
             /* expected */
         }
->>>>>>> bc5b9741
     }
 
     public static class Inner {}
